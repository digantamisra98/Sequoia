#!/bin/bash
export SCRATCH=${SCRATCH:=$HOME}

<<<<<<< HEAD
cp -r /home/ostapeno/dev/SSCL/* /home/ostapeno/projects/rrg-bengioy-ad/ostapeno/dev/SSCL/
cd /home/ostapeno/projects/rrg-bengioy-ad/ostapeno/dev/SSCL


source ./scripts/task_combinations_ewc.sh cifar100-20c 3 \
    --unsupervised_epochs_per_task 0 --supervised_epochs_per_task 200 \
    --multihead --no_wandb_cleanup \
    --dataset cifar100 --n_classes_per_task 20 \
    --patience 10 \
    --n_neighbors 50 \
    --random_class_ordering 0 \
    --project_name SSCL_ewc \
    --tags cifar100-20c

#source ./scripts/task_combinations_ewc.sh cifar10 5 \
#    --unsupervised_epochs_per_task 0 --supervised_epochs_per_task 200 \
#    --multihead --no_wandb_cleanup \
#    --dataset cifar10 \
#    --n_neighbors 50 \
#    --tags cifar10 no-early-stopping

#source ./scripts/task_combinations_ewc.sh fashion-mnist 5 \
#    --unsupervised_epochs_per_task 0 --supervised_epochs_per_task 200 \
#    --use_accuracy_as_metric 1 \
#    --multihead --no_wandb_cleanup \
#    --dataset fashion_mnist \
#    --n_neighbors 50 \
#    --tags fashion-mnist
=======
COMMON_ARGS="\
    --unsupervised_epochs_per_task 0 \
    --supervised_epochs_per_task 200 \
    --multihead --no_wandb_cleanup \
    --n_neighbors 50 \
"
echo "Common args: $COMMON_ARGS"

source ./scripts/task_combinations_ewc.sh cifar100-20c 5 \
    $COMMON_ARGS \
    --dataset cifar100 --n_classes_per_task 20 \
    --tags cifar100-20c no-early-stopping

source ./scripts/task_combinations_ewc.sh cifar10 5 \
    $COMMON_ARGS \
    --dataset cifar10 \
    --tags cifar10 no-early-stopping replay

source ./scripts/task_combinations_ewc.sh fashion-mnist 5 \
    $COMMON_ARGS \
    --dataset fashion_mnist \
    --tags fashion-mnist no-early-stopping resnet-18
>>>>>>> 2d564951
<|MERGE_RESOLUTION|>--- conflicted
+++ resolved
@@ -1,36 +1,6 @@
 #!/bin/bash
 export SCRATCH=${SCRATCH:=$HOME}
 
-<<<<<<< HEAD
-cp -r /home/ostapeno/dev/SSCL/* /home/ostapeno/projects/rrg-bengioy-ad/ostapeno/dev/SSCL/
-cd /home/ostapeno/projects/rrg-bengioy-ad/ostapeno/dev/SSCL
-
-
-source ./scripts/task_combinations_ewc.sh cifar100-20c 3 \
-    --unsupervised_epochs_per_task 0 --supervised_epochs_per_task 200 \
-    --multihead --no_wandb_cleanup \
-    --dataset cifar100 --n_classes_per_task 20 \
-    --patience 10 \
-    --n_neighbors 50 \
-    --random_class_ordering 0 \
-    --project_name SSCL_ewc \
-    --tags cifar100-20c
-
-#source ./scripts/task_combinations_ewc.sh cifar10 5 \
-#    --unsupervised_epochs_per_task 0 --supervised_epochs_per_task 200 \
-#    --multihead --no_wandb_cleanup \
-#    --dataset cifar10 \
-#    --n_neighbors 50 \
-#    --tags cifar10 no-early-stopping
-
-#source ./scripts/task_combinations_ewc.sh fashion-mnist 5 \
-#    --unsupervised_epochs_per_task 0 --supervised_epochs_per_task 200 \
-#    --use_accuracy_as_metric 1 \
-#    --multihead --no_wandb_cleanup \
-#    --dataset fashion_mnist \
-#    --n_neighbors 50 \
-#    --tags fashion-mnist
-=======
 COMMON_ARGS="\
     --unsupervised_epochs_per_task 0 \
     --supervised_epochs_per_task 200 \
@@ -53,4 +23,11 @@
     $COMMON_ARGS \
     --dataset fashion_mnist \
     --tags fashion-mnist no-early-stopping resnet-18
->>>>>>> 2d564951
+
+#source ./scripts/task_combinations_ewc.sh fashion-mnist 5 \
+#    --unsupervised_epochs_per_task 0 --supervised_epochs_per_task 200 \
+#    --use_accuracy_as_metric 1 \
+#    --multihead --no_wandb_cleanup \
+#    --dataset fashion_mnist \
+#    --n_neighbors 50 \
+#    --tags fashion-mnist