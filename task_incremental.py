--- conflicted
+++ resolved
@@ -689,36 +689,6 @@
         self.samples_dir.mkdir(parents=True, exist_ok=True)
         save_image(samples, self.samples_dir / f"{prefix}task_{i}.png")
 
-<<<<<<< HEAD
-    def on_task_switch(self, task: Task, **kwargs) -> None:
-        if not self.multihead:
-            # We aren't using a multihead model, so we aren't allowed to use this task label.
-            logger.debug(f"Ignoring task label {task} since we're not a multihead model.")
-            return
-
-        # If we are using a multihead model, we give it the task label (so
-        # that it can spawn / reuse the output head for the given task).
-        i = self.state.i
-        ewc_task = self.model.tasks.get(Tasks.EWC)
-
-        if ewc_task and ewc_task.enabled:
-            prev_task = None if i == 0 else self.tasks[i-1]
-            classifier_head = None if i == 0 else self.model.get_output_head(prev_task)
-            train_loader = self.get_dataloader(self.train_datasets[i])
-
-            if i != 0 and ewc_task.current_task_loader is None:
-                previous_task_loader = self.get_dataloader(self.train_datasets[i-1])
-                ewc_task.current_task_loader = previous_task_loader
-
-            kwargs.setdefault("prev_task", prev_task)
-            kwargs.setdefault("classifier_head", classifier_head)
-            kwargs.setdefault("train_loader", train_loader)
-            kwargs.setdefault("loss_func", self.model.get_self_sup_loss)
-
-        self.model.on_task_switch(task, **kwargs)
-
-=======
->>>>>>> 2d564951
     @property
     def started(self) -> bool:
         checkpoint_exists = (self.checkpoints_dir / "state.json").exists()
